--- conflicted
+++ resolved
@@ -1,16 +1,10 @@
 use mvutils::once::CreateOnce;
-<<<<<<< HEAD
 use mvutils::unsafe_utils::DangerousCell;
 use mvutils::utils::{Map, Recover};
 use std::cell::RefCell;
 use std::ops::Deref;
 use std::rc::Rc;
 use std::sync::{Arc, RwLock};
-=======
-use std::sync::Arc;
-use glam::{Quat, Vec3};
-use mvutils::utils::Recover;
->>>>>>> e63d2349
 
 use mvutils::version::Version;
 
@@ -18,7 +12,6 @@
 use mvcore::render::common::TextureRegion;
 use mvcore::render::window::{Window, WindowSpecs};
 use mvcore::render::ApplicationLoopCallbacks;
-<<<<<<< HEAD
 use mvcore::ui::ease;
 use mvcore::ui::ease::Easing;
 use mvcore::ui::elements::UiElementImpl;
@@ -30,10 +23,6 @@
 #[cfg(feature = "ui")]
 use mvcore::ui::timing::{DurationTask, TimingManager};
 use mvcore::{input, ApplicationInfo, MVCore};
-=======
-use mvcore::{ApplicationInfo, MVCore};
-use mvcore::input::{KEY_A, KEY_D, KEY_DOWN_ARROW, KEY_LEFT_ARROW, KEY_LEFT_SHIFT, KEY_RIGHT_ARROW, KEY_S, KEY_SPACE, KEY_UP_ARROW, KEY_W, State};
->>>>>>> e63d2349
 
 fn main() {
     let core = MVCore::new(ApplicationInfo {
@@ -54,20 +43,12 @@
         specs,
         ApplicationLoop {
             tex: CreateOnce::new(),
-<<<<<<< HEAD
-=======
-            // elem: Arc::new(RwLock::new(GuiElementImpl::test())),
->>>>>>> e63d2349
         },
     );
 }
 
 struct ApplicationLoop {
     tex: CreateOnce<Arc<TextureRegion>>,
-<<<<<<< HEAD
-=======
-    // elem: Arc<RwLock<GuiElementImpl>>
->>>>>>> e63d2349
 }
 
 impl ApplicationLoopCallbacks for ApplicationLoop {
@@ -82,7 +63,6 @@
     fn update(&self, window: Arc<Window<Self>>) {}
 
     fn draw(&self, window: Arc<Window<Self>>) {
-<<<<<<< HEAD
         let binding = window.input();
         let input = binding.read().recover();
 
@@ -98,80 +78,6 @@
             elem.draw(ctx);
             bg.draw(ctx, Arc::new(RwLock::new(elem)));
         });
-=======
-
-        let tmp = window.input();
-        let input = tmp.read().recover();
-        let mut cam = window.camera_3d.write().recover();
-
-        let sin = cam.rotation.y.sin();
-        let cos = cam.rotation.y.cos();
-
-        if input.keys[KEY_A] {
-            cam.position.x += 0.001 * cos;
-            cam.position.z += 0.001 * sin;
-        }
-        else if input.keys[KEY_D] {
-            cam.position.x -= 0.001 * cos;
-            cam.position.z -= 0.001 * sin;
-        }
-
-        if input.keys[KEY_W] {
-            cam.position.z -= 0.001 * cos;
-            cam.position.x -= 0.001 * sin;
-        }
-        else if input.keys[KEY_S] {
-            cam.position.z += 0.001 * cos;
-            cam.position.x += 0.001 * sin;
-        }
-
-        if input.keys[KEY_SPACE] {
-            cam.position.y -= 0.001;
-        }
-        else if input.keys[KEY_LEFT_SHIFT] {
-            cam.position.y += 0.001;
-        }
-
-        if input.keys[KEY_LEFT_ARROW] {
-            cam.rotation.y += 0.001;
-        }
-        else if input.keys[KEY_RIGHT_ARROW] {
-            cam.rotation.y -= 0.001;
-        }
-
-        if input.keys[KEY_UP_ARROW] {
-            cam.rotation.x += 0.001;
-        }
-        else if input.keys[KEY_DOWN_ARROW] {
-            cam.rotation.x -= 0.001;
-        }
-
-        // let tmp = window.input();
-        // let input = tmp.read().recover();
-        //
-        // let mut g = self.elem.write().recover();
-        //
-        // g.style_mut().background.border_color = GuiValue::Just(RgbColor::white());
-        // g.style_mut().background.main_color = GuiValue::Just(RgbColor::blue());
-        // let bg = RoundedBackground::new(Dimension::new(100, 50));
-        //
-        // window.draw_2d_pass(|ctx| {
-        //     ctx.text_options.kerning = 20.0;
-        //     ctx.text_options.skew = 20.0;
-        //     ctx.color(RgbColor::white());
-        //     ctx.text(false, 100, 100, 200, "Hello");
-        //     ctx.color(RgbColor::red());
-        //     ctx.ellipse_arc(200, 200, 200, 100, 90, 0, 200.0);
-        //     ctx.color(RgbColor::transparent());
-        //     ctx.image(300, 300, 150, 150, self.tex.clone());
-        //     // g.compute_values(ctx);
-        //     // let mut a = self.elem.clone();
-        //     // bg.draw(ctx, Arc::new(a.into_inner().unwrap()));
-        // });
-        //
-        // drop(g);
-        // drop(bg);
->>>>>>> e63d2349
     }
 
     fn effect(&self, window: Arc<Window<Self>>) {
