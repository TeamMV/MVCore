#![feature(new_uninit)]
#![allow(unused_imports)]
#![allow(clippy::too_many_arguments)]
// These are temporary during development, unused functions and variables will need to be
// used or removed before release
#![allow(dead_code)]
#![allow(unused_variables)]
#![allow(unused_macros)]
#![allow(unused_assignments)]
//#![feature(specialization)]

use log::LevelFilter;
use std::sync::Arc;

use mvsync::{MVSync, MVSyncSpecs};
use mvutils::version::Version;

use crate::render::RenderCore;

mod err;
pub mod input;
mod parsing;
pub mod render;
pub mod resources;
#[cfg(feature = "ui")]
pub mod ui;
#[cfg(feature = "vr")]
pub mod vr;

pub use mvcore_proc_macro::gui_element;

pub struct MVCore {
    render: Arc<RenderCore>,
    sync: Arc<MVSync>,
    info: ApplicationInfo,
}

impl MVCore {
    pub fn new(info: ApplicationInfo) -> Arc<MVCore> {
<<<<<<< HEAD
        mvlogger::init(std::io::stdout(), LevelFilter::Debug);
=======
        mvlogger::init(std::io::stdout(), LevelFilter::Off);
>>>>>>> 009f68ad
        //err::setup();
        let core = if info.multithreaded {
            MVCore {
                render: RenderCore::new(),
                sync: MVSync::labelled(
                    MVSyncSpecs {
                        thread_count: info.extra_threads + 1,
                        workers_per_thread: 16,
                    },
                    vec!["update"],
                ),
                info,
            }
        } else {
            MVCore {
                render: RenderCore::new(),
                sync: MVSync::new(MVSyncSpecs {
                    thread_count: info.extra_threads,
                    workers_per_thread: 16,
                }),
                info,
            }
        };
        let core = Arc::new(core);
        core.render.set_core(core.clone());
        core
    }

    //pub fn loading_screen(self: &Arc<MVCore>, specs: LoadingScreenSpecs) -> Arc<LoadingScreen> {
    //    LoadingScreen::new(self.clone(), specs)
    //}

    pub fn get_app_version(self: &Arc<MVCore>) -> Version {
        self.info.version
    }

    pub fn get_render(self: &Arc<MVCore>) -> Arc<RenderCore> {
        self.render.clone()
    }

    pub fn get_sync(self: &Arc<MVCore>) -> Arc<MVSync> {
        self.sync.clone()
    }
}

impl Drop for MVCore {
    fn drop(&mut self) {}
}

unsafe impl Send for MVCore {}

unsafe impl Sync for MVCore {}

#[derive(Debug, Clone, Eq, PartialEq)]
pub struct ApplicationInfo {
    pub name: String,
    pub version: Version,
    pub multithreaded: bool,
    pub extra_threads: u32,
}

impl Default for ApplicationInfo {
    fn default() -> Self {
        ApplicationInfo {
            name: "MVCore application".to_string(),
            version: Version::default(),
            multithreaded: true,
            extra_threads: 1,
        }
    }
}

impl ApplicationInfo {
    pub fn new(
        name: &str,
        version: Version,
        multithreaded: bool,
        extra_threads: u32,
    ) -> ApplicationInfo {
        ApplicationInfo {
            name: name.to_string(),
            version,
            multithreaded,
            extra_threads,
        }
    }
}<|MERGE_RESOLUTION|>--- conflicted
+++ resolved
@@ -37,11 +37,7 @@
 
 impl MVCore {
     pub fn new(info: ApplicationInfo) -> Arc<MVCore> {
-<<<<<<< HEAD
-        mvlogger::init(std::io::stdout(), LevelFilter::Debug);
-=======
         mvlogger::init(std::io::stdout(), LevelFilter::Off);
->>>>>>> 009f68ad
         //err::setup();
         let core = if info.multithreaded {
             MVCore {
