--- conflicted
+++ resolved
@@ -216,12 +216,9 @@
     color_blend_info: ash::vk::PipelineColorBlendStateCreateInfo,
     depth_stencil_info: ash::vk::PipelineDepthStencilStateCreateInfo,
     vertex_input_info: ash::vk::PipelineVertexInputStateCreateInfo,
-<<<<<<< HEAD
     viewport_info: ash::vk::PipelineViewportStateCreateInfo
-=======
     viewport_info: ash::vk::PipelineViewportStateCreateInfo,
     dynamic_state_info: ash::vk::PipelineDynamicStateCreateInfo,
->>>>>>> 8b766602
 }
 
 pub(crate) struct VkPipeline<Type: PipelineType = Graphics> {
@@ -407,8 +404,6 @@
             .scissors(&scissor_info)
             .build();
 
-<<<<<<< HEAD
-=======
         let dynamic_states = [
             ash::vk::DynamicState::SCISSOR,
             ash::vk::DynamicState::VIEWPORT,
@@ -418,7 +413,6 @@
             .dynamic_states(&dynamic_states)
             .build();
 
->>>>>>> 8b766602
         PipelineConfigInfo {
             input_assembly_info,
             rasterization_info,
@@ -427,12 +421,9 @@
             color_blend_info,
             depth_stencil_info,
             vertex_input_info,
-<<<<<<< HEAD
             viewport_info: viewport_state_info
-=======
             viewport_info: viewport_state_info,
             dynamic_state_info,
->>>>>>> 8b766602
         }
     }
 
