--- conflicted
+++ resolved
@@ -83,9 +83,7 @@
             buffer.as_raw(),
             create_info.debug_name.as_c_str(),
         );
-
-<<<<<<< HEAD
-=======
+		
         let mut usage_flags = create_info.usage_flags;
         if create_info
             .memory_properties
@@ -93,8 +91,6 @@
         {
             usage_flags |= ash::vk::BufferUsageFlags::TRANSFER_DST;
         }
-
->>>>>>> 8b766602
         Self {
             device,
             handle: buffer,
@@ -195,16 +191,13 @@
         let (cmd, end) = if let Some(cmd) = provided_cmd {
             (cmd, false)
         } else {
-<<<<<<< HEAD
             (src_buffer.device.begin_single_time_command(src_buffer.device.get_graphics_command_pool()), true)
-=======
             (
                 src_buffer
                     .device
                     .begin_single_time_command(src_buffer.device.get_compute_command_pool()),
                 true,
             )
->>>>>>> 8b766602
         };
 
         let copy_region = [ash::vk::BufferCopy::builder()
@@ -223,15 +216,12 @@
         }
 
         if end {
-<<<<<<< HEAD
             src_buffer.device.end_single_time_command(cmd, src_buffer.device.get_graphics_command_pool(), src_buffer.device.get_graphics_queue());
-=======
             src_buffer.device.end_single_time_command(
                 cmd,
                 src_buffer.device.get_compute_command_pool(),
                 src_buffer.device.get_compute_queue(),
             );
->>>>>>> 8b766602
         }
     }
 
