--- conflicted
+++ resolved
@@ -153,7 +153,6 @@
 
     index_buffer.write(byte_data_index, 0, None);
 
-<<<<<<< HEAD
     let pipeline = Pipeline::<Graphics>::new(device.clone(), MVGraphicsPipelineCreateInfo {
         shaders: vec![vertex_shader, fragment_shader],
         attributes: vec![
@@ -172,7 +171,6 @@
         color_attachments_count: 1,
         label: Some("Debug pipeline".to_string()),
     });
-=======
     let pipeline = Pipeline::<Graphics>::new(
         device.clone(),
         MVGraphicsPipelineCreateInfo {
@@ -194,7 +192,6 @@
             label: Some("Debug pipeline".to_string()),
         },
     );
->>>>>>> 8b766602
 
     // let mut index = 0;
     // loop {
@@ -229,15 +226,12 @@
                     WindowEvent::RedrawRequested => {
                         //do rendering in here
 
-<<<<<<< HEAD
                         let image_index = swapchain.acquire_next_image().unwrap_or_else(|_| {
                             log::error!("Can't resize swapchain!");
                             panic!();
                         });
-=======
                         let image_index =
                             swapchain.acquire_next_image().unwrap_or_else(|_| loop {});
->>>>>>> 8b766602
 
                         let cmd = &cmd_buffers[swapchain.get_current_frame() as usize];
                         let framebuffer = swapchain.get_current_framebuffer();
@@ -264,16 +258,13 @@
 
                         cmd.end();
 
-<<<<<<< HEAD
                         swapchain.submit_command_buffer(cmd, image_index).unwrap_or_else(|_| {
                             log::error!("Can't resize swapchain!");
                             panic!();
                         });
-=======
                         swapchain
                             .submit_command_buffer(cmd, image_index)
                             .unwrap_or_else(|_| loop {});
->>>>>>> 8b766602
                     }
                     _ => {}
                 }
