[package]
name = "mvcore"
version = "0.1.0"
edition = "2021"
description = "The MV core library. Rendering, assets and GUI."
authors = [
    "Maxim Savenkov <mqxf@mvteam.dev>",
    "Julian Hohenhausen <v22@mvteam.dev>"
]
readme = "README.md"
keywords = [
    "mvcore",
    "rendering",
    "wgpu",
    "assets",
    "gui"
]
categories = [
    "rendering",
    "rendering::engine",
    "gui",
    "graphics"
]
license-file = "LICENCE"

[[test]]
name = "test"
path = "tests/main.rs"
harness = false

[profile.dev]
<<<<<<< HEAD
 opt-level = 3
=======
# opt-level = 3 # this is a breaking change for some reason, vkCmdBeginRenderPass
>>>>>>> 8b766602

[profile.release]
opt-level = 3
strip = true
lto = false
debug = false
debug-assertions = false
codegen-units = 1
panic = "unwind"

[features]
ui = []
3d = ["dep:gltf"]
ray-tracing = ["3d"]
# vr = ["dep:openxr", "3d"]

[dependencies]

# internal dependencies
mvcore-proc-macro = { path = "Proc" }

# mvteam dependencies
mvutils = "0.5.7"
mvsync = "1.1.4"
mvlogger = "0.3.0"

# general dependencies
bytebuffer = "2.2.0"
itertools = "0.12.0"
log = "0.4.20"
num-traits = "0.2.17"
hashbrown = "0.14.3"
bitflags = "2.5.0"

# specific dependencies
include_dir = "0.7.3"
shaderc = "0.8.3"
openal = "0.2.2"
image = "0.25.0"

# rendering dependencies
winit = "0.29.15"

# vulkan dependencies
ash = "0.37.3"
gpu-alloc = "0.6.0"
gpu-alloc-ash = "0.6.0"

# to be replaced
# ideally remove, for more lightweight one, or custom math for the limited functionality we need.
glam = "0.27.0"

# 3d dependencies
gltf = { version = "1.4.0", optional = true }

# vr dependencies
# openxr = { version = "0.18.0", optional = true }

[target.'cfg(target_os = "macos")'.dependencies]

# metal dependencies
metal = "0.27.0"
objc = "0.2.7"

[target.'cfg(target_os = "windows")'.dependencies]

# directx dependencies
d3d12 = "0.19.0"
winapi = "0.3.9"<|MERGE_RESOLUTION|>--- conflicted
+++ resolved
@@ -29,11 +29,7 @@
 harness = false
 
 [profile.dev]
-<<<<<<< HEAD
- opt-level = 3
-=======
-# opt-level = 3 # this is a breaking change for some reason, vkCmdBeginRenderPass
->>>>>>> 8b766602
+# opt-level = 3
 
 [profile.release]
 opt-level = 3
